--- conflicted
+++ resolved
@@ -313,11 +313,7 @@
         throw new RuntimeException("Failed to wait for job to finish: " + job.getJobId());
       }
     } else {
-<<<<<<< HEAD
-      // Do nothing if the given PipelineResult doesn't support waitToFinish(),
-=======
       // Do nothing if the given PipelineResult doesn't support waitUntilFinish(),
->>>>>>> c584b37b
       // such as EvaluationResults returned by DirectRunner.
     }
   }
