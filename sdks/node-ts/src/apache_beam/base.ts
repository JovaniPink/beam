--- conflicted
+++ resolved
@@ -66,12 +66,8 @@
     transformStack: string[] = [];
 
     // A map of coder ID to Coder object
-<<<<<<< HEAD
     // TODO: Is this needed?
-    coders: { [key: string]: Coder } = {}
-=======
     coders: { [key: string]: Coder<any> } = {}
->>>>>>> 2172e9dc
 
     constructor() {
         super("root");
@@ -116,13 +112,13 @@
         return result;
     }
 
-    createPCollectionInternal(coder: Coder | string, isBounded = runnerApi.IsBounded_Enum.BOUNDED) {
+    createPCollectionInternal(coder: Coder<any> | string, isBounded = runnerApi.IsBounded_Enum.BOUNDED) {
         const pcollId = pcollectionName();
         let coderId: string;
         if (typeof coder == "string") {
             coderId = coder;
         } else {
-            coderId = translations.registerPipelineCoder((coder as Coder).toProto(this.pipeline.proto.components!), this.pipeline.proto.components!);
+            coderId = translations.registerPipelineCoder((coder as Coder<any>).toProto!(this.pipeline.proto.components!), this.pipeline.proto.components!);
             // TODO: Do we need this?
             this.coders[coderId] = coder;
         }
@@ -299,7 +295,6 @@
             throw new Error('ParDo received the wrong input.');
         }
 
-<<<<<<< HEAD
         transformProto.spec = runnerApi.FunctionSpec.create({
             'urn': ParDo.urn,
             'payload': runnerApi.ParDoPayload.toBinary(
@@ -309,35 +304,11 @@
                         'payload': fakeSeralize(this.doFn),
                     })
                 }))
-=======
-        const pcollName = pcollectionName();
-        const inputCoderProto = input.pipeline.proto.components?.coders[input.proto.coderId]!;
+        });
 
         // For the ParDo output coder, we use a GeneralObjectCoder, which is a Javascript-specific
         // coder to encode the various types that exist in JS.
-        const outputCoder = new GeneralObjectCoder();
-        const outputCoderProto = runnerApi.Coder.create({
-            'spec': runnerApi.FunctionSpec.create({
-                'urn': GeneralObjectCoder.URN,
-                'payload': new Uint8Array()  // TODO(pabloem): Serialize the GeneralObjectCoder properly.
-            }),
-            componentCoderIds: []
-        })
-        const outputCoderId = translations.registerPipelineCoder(
-            outputCoderProto,
-            input.pipeline.proto.components!
-        );
-        input.pipeline.coders[outputCoderId] = outputCoder;
-
-        const outputProto = runnerApi.PCollection.create({
-            'uniqueName': pcollName,
-            'coderId': outputCoderId,
-            'isBounded': runnerApi.IsBounded_Enum.BOUNDED
->>>>>>> 2172e9dc
-        });
-
-        // TODO(paboem): How do we infer the proper coder for this transform?. For now we use the same as input.
-        return pipeline.createPCollectionInternal(input.proto.coderId);
+        return pipeline.createPCollectionInternal(new GeneralObjectCoder());
     }
 }
 
