/*
 * Licensed to the Apache Software Foundation (ASF) under one
 * or more contributor license agreements.  See the NOTICE file
 * distributed with this work for additional information
 * regarding copyright ownership.  The ASF licenses this file
 * to you under the Apache License, Version 2.0 (the
 * "License"); you may not use this file except in compliance
 * with the License.  You may obtain a copy of the License at
 *
 *     http://www.apache.org/licenses/LICENSE-2.0
 *
 * Unless required by applicable law or agreed to in writing, software
 * distributed under the License is distributed on an "AS IS" BASIS,
 * WITHOUT WARRANTIES OR CONDITIONS OF ANY KIND, either express or implied.
 * See the License for the specific language governing permissions and
 * limitations under the License.
 */
package org.apache.beam.runners.apex.translation.operators;

import static org.apache.beam.vendor.guava.v26_0_jre.com.google.common.base.Preconditions.checkArgument;
import static org.apache.beam.vendor.guava.v26_0_jre.com.google.common.base.Preconditions.checkState;

import com.datatorrent.api.Context.OperatorContext;
import com.datatorrent.api.DefaultInputPort;
import com.datatorrent.api.DefaultOutputPort;
import com.datatorrent.api.annotation.InputPortFieldAnnotation;
import com.datatorrent.api.annotation.OutputPortFieldAnnotation;
import com.datatorrent.common.util.BaseOperator;
import com.esotericsoftware.kryo.serializers.FieldSerializer.Bind;
import com.esotericsoftware.kryo.serializers.JavaSerializer;
import java.util.ArrayList;
import java.util.Collection;
import java.util.Collections;
import java.util.List;
import java.util.Map;
import java.util.concurrent.Executors;
import org.apache.beam.runners.apex.ApexPipelineOptions;
import org.apache.beam.runners.apex.ApexRunner;
import org.apache.beam.runners.apex.translation.utils.ApexStateInternals.ApexStateBackend;
import org.apache.beam.runners.apex.translation.utils.ApexStreamTuple;
import org.apache.beam.runners.apex.translation.utils.NoOpStepContext;
import org.apache.beam.runners.apex.translation.utils.StateInternalsProxy;
import org.apache.beam.runners.apex.translation.utils.ValueAndCoderKryoSerializable;
import org.apache.beam.runners.core.DoFnRunner;
import org.apache.beam.runners.core.DoFnRunners;
import org.apache.beam.runners.core.DoFnRunners.OutputManager;
import org.apache.beam.runners.core.KeyedWorkItem;
import org.apache.beam.runners.core.KeyedWorkItemCoder;
import org.apache.beam.runners.core.NullSideInputReader;
import org.apache.beam.runners.core.OutputAndTimeBoundedSplittableProcessElementInvoker;
import org.apache.beam.runners.core.OutputWindowedValue;
import org.apache.beam.runners.core.PushbackSideInputDoFnRunner;
import org.apache.beam.runners.core.SideInputHandler;
import org.apache.beam.runners.core.SideInputReader;
import org.apache.beam.runners.core.SimplePushbackSideInputDoFnRunner;
import org.apache.beam.runners.core.SplittableParDoViaKeyedWorkItems.ProcessFn;
import org.apache.beam.runners.core.StateInternals;
import org.apache.beam.runners.core.StateInternalsFactory;
import org.apache.beam.runners.core.StateNamespace;
import org.apache.beam.runners.core.StateNamespaces.WindowNamespace;
import org.apache.beam.runners.core.StatefulDoFnRunner;
import org.apache.beam.runners.core.TimerInternals;
import org.apache.beam.runners.core.TimerInternals.TimerData;
import org.apache.beam.runners.core.TimerInternalsFactory;
import org.apache.beam.runners.core.construction.SerializablePipelineOptions;
import org.apache.beam.sdk.coders.ByteArrayCoder;
import org.apache.beam.sdk.coders.Coder;
import org.apache.beam.sdk.coders.KvCoder;
import org.apache.beam.sdk.coders.ListCoder;
import org.apache.beam.sdk.coders.VoidCoder;
import org.apache.beam.sdk.state.TimeDomain;
import org.apache.beam.sdk.transforms.DoFn;
import org.apache.beam.sdk.transforms.DoFnSchemaInformation;
import org.apache.beam.sdk.transforms.reflect.DoFnInvoker;
import org.apache.beam.sdk.transforms.reflect.DoFnInvokers;
import org.apache.beam.sdk.transforms.reflect.DoFnSignature;
import org.apache.beam.sdk.transforms.reflect.DoFnSignatures;
import org.apache.beam.sdk.transforms.splittabledofn.RestrictionTracker;
import org.apache.beam.sdk.transforms.windowing.BoundedWindow;
import org.apache.beam.sdk.transforms.windowing.PaneInfo;
import org.apache.beam.sdk.util.UserCodeException;
import org.apache.beam.sdk.util.WindowedValue;
import org.apache.beam.sdk.util.WindowedValue.FullWindowedValueCoder;
import org.apache.beam.sdk.util.WindowedValue.WindowedValueCoder;
import org.apache.beam.sdk.values.KV;
import org.apache.beam.sdk.values.PCollectionView;
import org.apache.beam.sdk.values.TupleTag;
import org.apache.beam.sdk.values.WindowingStrategy;
import org.apache.beam.vendor.guava.v26_0_jre.com.google.common.collect.Iterables;
import org.apache.beam.vendor.guava.v26_0_jre.com.google.common.collect.Lists;
import org.apache.beam.vendor.guava.v26_0_jre.com.google.common.collect.Maps;
import org.joda.time.Duration;
import org.joda.time.Instant;
import org.slf4j.Logger;
import org.slf4j.LoggerFactory;

/** Apex operator for Beam {@link DoFn}. */
public class ApexParDoOperator<InputT, OutputT> extends BaseOperator
    implements OutputManager, ApexTimerInternals.TimerProcessor<Object> {
  private static final Logger LOG = LoggerFactory.getLogger(ApexParDoOperator.class);
  private boolean traceTuples = true;

  @Bind(JavaSerializer.class)
  private final SerializablePipelineOptions pipelineOptions;

  @Bind(JavaSerializer.class)
  private final DoFn<InputT, OutputT> doFn;

  @Bind(JavaSerializer.class)
  private final TupleTag<OutputT> mainOutputTag;

  @Bind(JavaSerializer.class)
  private final List<TupleTag<?>> additionalOutputTags;

  @Bind(JavaSerializer.class)
  private final WindowingStrategy<?, ?> windowingStrategy;

  @Bind(JavaSerializer.class)
  private final Iterable<PCollectionView<?>> sideInputs;

  @Bind(JavaSerializer.class)
  private final Coder<WindowedValue<InputT>> windowedInputCoder;

  @Bind(JavaSerializer.class)
  private final Coder<InputT> inputCoder;

  @Bind(JavaSerializer.class)
  private final Map<TupleTag<?>, Coder<?>> outputCoders;

  @Bind(JavaSerializer.class)
  private final DoFnSchemaInformation doFnSchemaInformation;

  @Bind(JavaSerializer.class)
  private final Map<String, PCollectionView<?>> sideInputMapping;

  private StateInternalsProxy<?> currentKeyStateInternals;
  private final ApexTimerInternals<Object> currentKeyTimerInternals;

  private final StateInternals sideInputStateInternals;
  private final ValueAndCoderKryoSerializable<List<WindowedValue<InputT>>> pushedBack;

  private LongMin pushedBackWatermark = new LongMin();
  private long currentInputWatermark = Long.MIN_VALUE;
  private long currentOutputWatermark = currentInputWatermark;

  private transient PushbackSideInputDoFnRunner<InputT, OutputT> pushbackDoFnRunner;
  private transient SideInputHandler sideInputHandler;
  private transient Map<TupleTag<?>, DefaultOutputPort<ApexStreamTuple<?>>>
      additionalOutputPortMapping = Maps.newHashMapWithExpectedSize(5);
  private transient DoFnInvoker<InputT, OutputT> doFnInvoker;

  /** Constructor. */
  public ApexParDoOperator(
      ApexPipelineOptions pipelineOptions,
      DoFn<InputT, OutputT> doFn,
      TupleTag<OutputT> mainOutputTag,
      List<TupleTag<?>> additionalOutputTags,
      WindowingStrategy<?, ?> windowingStrategy,
      Iterable<PCollectionView<?>> sideInputs,
      Coder<InputT> inputCoder,
      Map<TupleTag<?>, Coder<?>> outputCoders,
      DoFnSchemaInformation doFnSchemaInformation,
      Map<String, PCollectionView<?>> sideInputMapping,
      ApexStateBackend stateBackend) {
    this.pipelineOptions = new SerializablePipelineOptions(pipelineOptions);
    this.doFn = doFn;
    this.mainOutputTag = mainOutputTag;
    this.additionalOutputTags = additionalOutputTags;
    this.windowingStrategy = windowingStrategy;
    this.sideInputs = sideInputs;
    this.sideInputStateInternals =
        new StateInternalsProxy<>(stateBackend.newStateInternalsFactory(VoidCoder.of()));

    if (additionalOutputTags.size() > additionalOutputPorts.length) {
      String msg =
          String.format(
              "Too many additional outputs (currently only supporting %s).",
              additionalOutputPorts.length);
      throw new UnsupportedOperationException(msg);
    }

    WindowedValueCoder<InputT> wvCoder =
        FullWindowedValueCoder.of(inputCoder, this.windowingStrategy.getWindowFn().windowCoder());
    Coder<List<WindowedValue<InputT>>> listCoder = ListCoder.of(wvCoder);
    this.pushedBack = new ValueAndCoderKryoSerializable<>(new ArrayList<>(), listCoder);
    this.windowedInputCoder = wvCoder;
    this.inputCoder = inputCoder;
    this.outputCoders = outputCoders;

    TimerInternals.TimerDataCoderV2 timerCoder =
        TimerInternals.TimerDataCoderV2.of(windowingStrategy.getWindowFn().windowCoder());
    this.currentKeyTimerInternals = new ApexTimerInternals<>(timerCoder);
    this.doFnSchemaInformation = doFnSchemaInformation;
    this.sideInputMapping = sideInputMapping;

    if (doFn instanceof ProcessFn) {
      // we know that it is keyed on byte[]
      Coder<?> keyCoder = ByteArrayCoder.of();
      this.currentKeyStateInternals =
          new StateInternalsProxy<>(stateBackend.newStateInternalsFactory(keyCoder));
    } else {
      DoFnSignature signature = DoFnSignatures.getSignature(doFn.getClass());
      if (signature.usesState()) {
        checkArgument(inputCoder instanceof KvCoder, "keyed input required for stateful DoFn");
        @SuppressWarnings("rawtypes")
        Coder<?> keyCoder = ((KvCoder) inputCoder).getKeyCoder();
        this.currentKeyStateInternals =
            new StateInternalsProxy<>(stateBackend.newStateInternalsFactory(keyCoder));
      }
    }
  }

  @SuppressWarnings("unused") // for Kryo
  private ApexParDoOperator() {
    this.pipelineOptions = null;
    this.doFn = null;
    this.mainOutputTag = null;
    this.additionalOutputTags = null;
    this.windowingStrategy = null;
    this.sideInputs = null;
    this.pushedBack = null;
    this.sideInputStateInternals = null;
    this.windowedInputCoder = null;
    this.inputCoder = null;
    this.outputCoders = Collections.emptyMap();
    this.currentKeyTimerInternals = null;
    this.doFnSchemaInformation = null;
    this.sideInputMapping = null;
  }

  public final transient DefaultInputPort<ApexStreamTuple<WindowedValue<InputT>>> input =
      new DefaultInputPort<ApexStreamTuple<WindowedValue<InputT>>>() {
        @Override
        public void process(ApexStreamTuple<WindowedValue<InputT>> t) {
          if (t instanceof ApexStreamTuple.WatermarkTuple) {
            processWatermark((ApexStreamTuple.WatermarkTuple<?>) t);
          } else {
            if (traceTuples) {
              LOG.debug("\ninput {}\n", t.getValue());
            }
            Iterable<WindowedValue<InputT>> justPushedBack =
                processElementInReadyWindows(t.getValue());
            for (WindowedValue<InputT> pushedBackValue : justPushedBack) {
              pushedBackWatermark.add(pushedBackValue.getTimestamp().getMillis());
              pushedBack.get().add(pushedBackValue);
            }
          }
        }
      };

  @InputPortFieldAnnotation(optional = true)
  public final transient DefaultInputPort<ApexStreamTuple<WindowedValue<Iterable<?>>>> sideInput1 =
      new DefaultInputPort<ApexStreamTuple<WindowedValue<Iterable<?>>>>() {
        @Override
        public void process(ApexStreamTuple<WindowedValue<Iterable<?>>> t) {
          if (t instanceof ApexStreamTuple.WatermarkTuple) {
            // ignore side input watermarks
            return;
          }

          int sideInputIndex = 0;
          if (t instanceof ApexStreamTuple.DataTuple) {
            sideInputIndex = ((ApexStreamTuple.DataTuple<?>) t).getUnionTag();
          }

          if (traceTuples) {
            LOG.debug("\nsideInput {} {}\n", sideInputIndex, t.getValue());
          }

          PCollectionView<?> sideInput = Iterables.get(sideInputs, sideInputIndex);
          sideInputHandler.addSideInputValue(sideInput, t.getValue());

          List<WindowedValue<InputT>> newPushedBack = new ArrayList<>();
          for (WindowedValue<InputT> elem : pushedBack.get()) {
            Iterable<WindowedValue<InputT>> justPushedBack = processElementInReadyWindows(elem);
            Iterables.addAll(newPushedBack, justPushedBack);
          }

          pushedBack.get().clear();
          pushedBackWatermark.clear();
          for (WindowedValue<InputT> pushedBackValue : newPushedBack) {
            pushedBackWatermark.add(pushedBackValue.getTimestamp().getMillis());
            pushedBack.get().add(pushedBackValue);
          }

          // potentially emit watermark
          processWatermark(ApexStreamTuple.WatermarkTuple.of(currentInputWatermark));
        }
      };

  @OutputPortFieldAnnotation(optional = true)
  public final transient DefaultOutputPort<ApexStreamTuple<?>> output = new DefaultOutputPort<>();

  @OutputPortFieldAnnotation(optional = true)
  public final transient DefaultOutputPort<ApexStreamTuple<?>> additionalOutput1 =
      new DefaultOutputPort<>();

  @OutputPortFieldAnnotation(optional = true)
  public final transient DefaultOutputPort<ApexStreamTuple<?>> additionalOutput2 =
      new DefaultOutputPort<>();

  @OutputPortFieldAnnotation(optional = true)
  public final transient DefaultOutputPort<ApexStreamTuple<?>> additionalOutput3 =
      new DefaultOutputPort<>();

  @OutputPortFieldAnnotation(optional = true)
  public final transient DefaultOutputPort<ApexStreamTuple<?>> additionalOutput4 =
      new DefaultOutputPort<>();

  @OutputPortFieldAnnotation(optional = true)
  public final transient DefaultOutputPort<ApexStreamTuple<?>> additionalOutput5 =
      new DefaultOutputPort<>();

  public final transient DefaultOutputPort<?>[] additionalOutputPorts = {
    additionalOutput1, additionalOutput2, additionalOutput3, additionalOutput4, additionalOutput5
  };

  @Override
  public <T> void output(TupleTag<T> tag, WindowedValue<T> tuple) {
    DefaultOutputPort<ApexStreamTuple<?>> additionalOutputPort =
        additionalOutputPortMapping.get(tag);
    if (additionalOutputPort != null) {
      additionalOutputPort.emit(ApexStreamTuple.DataTuple.of(tuple));
    } else {
      output.emit(ApexStreamTuple.DataTuple.of(tuple));
    }
    if (traceTuples) {
      LOG.debug("\nemitting {}\n", tuple);
    }
  }

  private Iterable<WindowedValue<InputT>> processElementInReadyWindows(WindowedValue<InputT> elem) {
    try {
      pushbackDoFnRunner.startBundle();
      if (currentKeyStateInternals != null) {
        InputT value = elem.getValue();
        final Object key;
        final Coder<Object> keyCoder;
        @SuppressWarnings({"rawtypes", "unchecked"})
        WindowedValueCoder<InputT> wvCoder = (WindowedValueCoder) windowedInputCoder;
        if (value instanceof KeyedWorkItem) {
          key = ((KeyedWorkItem) value).key();
          @SuppressWarnings({"rawtypes", "unchecked"})
          KeyedWorkItemCoder<Object, ?> kwiCoder = (KeyedWorkItemCoder) wvCoder.getValueCoder();
          keyCoder = kwiCoder.getKeyCoder();
        } else {
          key = ((KV) value).getKey();
          @SuppressWarnings({"rawtypes", "unchecked"})
          KvCoder<Object, ?> kwiCoder = (KvCoder) wvCoder.getValueCoder();
          keyCoder = kwiCoder.getKeyCoder();
        }
        ((StateInternalsProxy) currentKeyStateInternals).setKey(key);
        currentKeyTimerInternals.setContext(
            key,
            keyCoder,
            new Instant(this.currentInputWatermark),
            new Instant(this.currentOutputWatermark));
      }
      Iterable<WindowedValue<InputT>> pushedBack =
          pushbackDoFnRunner.processElementInReadyWindows(elem);
      pushbackDoFnRunner.finishBundle();
      return pushedBack;
    } catch (UserCodeException ue) {
      if (ue.getCause() instanceof AssertionError) {
        ApexRunner.ASSERTION_ERROR.set((AssertionError) ue.getCause());
      }
      throw ue;
    }
  }

  @Override
  public void fireTimer(Object key, Collection<TimerData> timerDataSet) {
    pushbackDoFnRunner.startBundle();
    @SuppressWarnings("unchecked")
    Coder<Object> keyCoder = (Coder) currentKeyStateInternals.getKeyCoder();
    ((StateInternalsProxy) currentKeyStateInternals).setKey(key);
    currentKeyTimerInternals.setContext(
        key,
        keyCoder,
        new Instant(this.currentInputWatermark),
        new Instant(this.currentOutputWatermark));
    for (TimerData timerData : timerDataSet) {
      StateNamespace namespace = timerData.getNamespace();
      checkArgument(namespace instanceof WindowNamespace);
      BoundedWindow window = ((WindowNamespace<?>) namespace).getWindow();
      pushbackDoFnRunner.onTimer(
          timerData.getTimerId(),
<<<<<<< HEAD
=======
          timerData.getTimerFamilyId(),
>>>>>>> 4fc924a8
          window,
          timerData.getTimestamp(),
          timerData.getOutputTimestamp(),
          timerData.getDomain());
    }
    pushbackDoFnRunner.finishBundle();
  }

  private void processWatermark(ApexStreamTuple.WatermarkTuple<?> mark) {
    this.currentInputWatermark = mark.getTimestamp();
    long minEventTimeTimer =
        currentKeyTimerInternals.fireReadyTimers(
            this.currentInputWatermark, this, TimeDomain.EVENT_TIME);

    checkState(
        minEventTimeTimer >= currentInputWatermark,
        "Event time timer processing generates new timer(s) behind watermark.");
    // LOG.info("Processing time timer {} registered behind watermark {}", minProcessingTimeTimer,
    //    currentInputWatermark);

    // TODO: is this the right way to trigger processing time timers?
    // drain all timers below current watermark, including those that result from firing
    long minProcessingTimeTimer = Long.MIN_VALUE;
    while (minProcessingTimeTimer < currentInputWatermark) {
      minProcessingTimeTimer =
          currentKeyTimerInternals.fireReadyTimers(
              this.currentInputWatermark, this, TimeDomain.PROCESSING_TIME);
      if (minProcessingTimeTimer < currentInputWatermark) {
        LOG.info(
            "Processing time timer {} registered behind watermark {}",
            minProcessingTimeTimer,
            currentInputWatermark);
      }
    }
    if (Iterables.isEmpty(sideInputs)) {
      outputWatermark(mark);
      return;
    }

    long potentialOutputWatermark = Math.min(pushedBackWatermark.get(), currentInputWatermark);
    if (potentialOutputWatermark > currentOutputWatermark) {
      currentOutputWatermark = potentialOutputWatermark;
      outputWatermark(ApexStreamTuple.WatermarkTuple.of(currentOutputWatermark));
    }
  }

  private void outputWatermark(ApexStreamTuple.WatermarkTuple<?> mark) {
    if (traceTuples) {
      LOG.debug("\nemitting {}\n", mark);
    }
    output.emit(mark);
    if (!additionalOutputPortMapping.isEmpty()) {
      for (DefaultOutputPort<ApexStreamTuple<?>> additionalOutput :
          additionalOutputPortMapping.values()) {
        additionalOutput.emit(mark);
      }
    }
  }

  @Override
  public void setup(OperatorContext context) {
    this.traceTuples =
        ApexStreamTuple.Logging.isDebugEnabled(
            pipelineOptions.get().as(ApexPipelineOptions.class), this);
    SideInputReader sideInputReader = NullSideInputReader.of(sideInputs);
    if (!Iterables.isEmpty(sideInputs)) {
      sideInputHandler =
          new SideInputHandler(Lists.newArrayList(sideInputs), sideInputStateInternals);
      sideInputReader = sideInputHandler;
    }

    for (int i = 0; i < additionalOutputTags.size(); i++) {
      @SuppressWarnings("unchecked")
      DefaultOutputPort<ApexStreamTuple<?>> port =
          (DefaultOutputPort<ApexStreamTuple<?>>) additionalOutputPorts[i];
      additionalOutputPortMapping.put(additionalOutputTags.get(i), port);
    }

    NoOpStepContext stepContext =
        new NoOpStepContext() {

          @Override
          public StateInternals stateInternals() {
            return currentKeyStateInternals;
          }

          @Override
          public TimerInternals timerInternals() {
            return currentKeyTimerInternals;
          }
        };
    DoFnRunner<InputT, OutputT> doFnRunner =
        DoFnRunners.simpleRunner(
            pipelineOptions.get(),
            doFn,
            sideInputReader,
            this,
            mainOutputTag,
            additionalOutputTags,
            stepContext,
            inputCoder,
            outputCoders,
            windowingStrategy,
            doFnSchemaInformation,
            sideInputMapping);

    doFnInvoker = DoFnInvokers.invokerFor(doFn);
    doFnInvoker.invokeSetup();

    if (this.currentKeyStateInternals != null) {

      StatefulDoFnRunner.CleanupTimer cleanupTimer =
          new StatefulDoFnRunner.TimeInternalsCleanupTimer(
              stepContext.timerInternals(), windowingStrategy);

      @SuppressWarnings({"rawtypes"})
      Coder windowCoder = windowingStrategy.getWindowFn().windowCoder();

      @SuppressWarnings({"unchecked"})
      StatefulDoFnRunner.StateCleaner<?> stateCleaner =
          new StatefulDoFnRunner.StateInternalsStateCleaner<>(
              doFn, stepContext.stateInternals(), windowCoder);

      doFnRunner =
          DoFnRunners.defaultStatefulDoFnRunner(
              doFn, doFnRunner, windowingStrategy, cleanupTimer, stateCleaner);
    }

    pushbackDoFnRunner =
        SimplePushbackSideInputDoFnRunner.create(
            doFnRunner, Lists.newArrayList(sideInputs), sideInputHandler);

    if (doFn instanceof ProcessFn) {

      @SuppressWarnings("unchecked")
      StateInternalsFactory<byte[]> stateInternalsFactory =
          (StateInternalsFactory<byte[]>) this.currentKeyStateInternals.getFactory();

      @SuppressWarnings({"rawtypes", "unchecked"})
      ProcessFn<InputT, OutputT, Object, RestrictionTracker<Object, Object>> splittableDoFn =
          (ProcessFn) doFn;
      splittableDoFn.setStateInternalsFactory(stateInternalsFactory);
      TimerInternalsFactory<byte[]> timerInternalsFactory = key -> currentKeyTimerInternals;
      splittableDoFn.setTimerInternalsFactory(timerInternalsFactory);
      splittableDoFn.setProcessElementInvoker(
          new OutputAndTimeBoundedSplittableProcessElementInvoker<>(
              doFn,
              pipelineOptions.get(),
              new OutputWindowedValue<OutputT>() {
                @Override
                public void outputWindowedValue(
                    OutputT output,
                    Instant timestamp,
                    Collection<? extends BoundedWindow> windows,
                    PaneInfo pane) {
                  output(mainOutputTag, WindowedValue.of(output, timestamp, windows, pane));
                }

                @Override
                public <AdditionalOutputT> void outputWindowedValue(
                    TupleTag<AdditionalOutputT> tag,
                    AdditionalOutputT output,
                    Instant timestamp,
                    Collection<? extends BoundedWindow> windows,
                    PaneInfo pane) {
                  output(tag, WindowedValue.of(output, timestamp, windows, pane));
                }
              },
              sideInputReader,
              Executors.newSingleThreadScheduledExecutor(Executors.defaultThreadFactory()),
              10000,
              Duration.standardSeconds(10)));
    }
  }

  @Override
  public void teardown() {
    doFnInvoker.invokeTeardown();
    super.teardown();
  }

  @Override
  public void beginWindow(long windowId) {}

  @Override
  public void endWindow() {
    currentKeyTimerInternals.fireReadyTimers(
        currentKeyTimerInternals.currentProcessingTime().getMillis(),
        this,
        TimeDomain.PROCESSING_TIME);
  }

  private static class LongMin {
    long state = Long.MAX_VALUE;

    public void add(long l) {
      state = Math.min(state, l);
    }

    public long get() {
      return state;
    }

    public void clear() {
      state = Long.MAX_VALUE;
    }
  }
}<|MERGE_RESOLUTION|>--- conflicted
+++ resolved
@@ -385,10 +385,7 @@
       BoundedWindow window = ((WindowNamespace<?>) namespace).getWindow();
       pushbackDoFnRunner.onTimer(
           timerData.getTimerId(),
-<<<<<<< HEAD
-=======
           timerData.getTimerFamilyId(),
->>>>>>> 4fc924a8
           window,
           timerData.getTimestamp(),
           timerData.getOutputTimestamp(),
